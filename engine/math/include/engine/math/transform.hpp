#pragma once

#include "engine/math/common.hpp"
#include "engine/math/matrix.hpp"
#include "engine/math/quaternion.hpp"
#include "engine/math/utils.hpp"
#include "engine/math/utils_rotation.hpp"
#include "engine/math/vector.hpp"

namespace engine::math
{
    template <typename T>
    struct Transform
    {
        using value_type = T;

        Vector<T, 3> scale;
        Quaternion<T> rotation;
        Vector<T, 3> translation;

        ENGINE_MATH_INLINE Transform() noexcept
            : scale(detail::one<T>()),
              rotation(Quaternion<T>::Identity()),
              translation(detail::zero<T>())
        {
        }

        ENGINE_MATH_INLINE Transform(const Vector<T, 3>& scale_, const Quaternion<T>& rotation_,
                                     const Vector<T, 3>& translation_) noexcept
            : scale(scale_), rotation(rotation_), translation(translation_)
        {
        }

        ENGINE_MATH_INLINE static Transform Identity() noexcept { return Transform{}; }
    };

    template <typename T>
    ENGINE_MATH_INLINE Matrix<T, 4, 4> to_matrix(const Transform<T>& transform) noexcept
    {
        const Quaternion<T> normalized = normalize(transform.rotation);
        Matrix<T, 4, 4> result = utils::to_rotation_matrix(normalized);

        for (std::size_t column = 0; column < 3; ++column)
        {
            result.columns[column] *= transform.scale[column];
        }

        result[0][3] = transform.translation[0];
        result[1][3] = transform.translation[1];
        result[2][3] = transform.translation[2];
        result[3][3] = detail::one<T>();

        return result;
    }

    template <typename T>
    ENGINE_MATH_INLINE Transform<T> from_matrix(const Matrix<T, 4, 4>& matrix) noexcept
    {
<<<<<<< HEAD
        Transform<T> out;

        // Translation
        out.translation = Vector<T,3>{ matrix[0][3], matrix[1][3], matrix[2][3] };

        // Extract columns (linear block)
        Vector<T,3> c[3] = {
            { matrix[0][0], matrix[1][0], matrix[2][0] },
            { matrix[0][1], matrix[1][1], matrix[2][1] },
            { matrix[0][2], matrix[1][2], matrix[2][2] },
        };

        // Lengths (unsigned scales)
        T l[3] = { length(c[0]), length(c[1]), length(c[2]) };

        // Handle degenerate
        bool ok = (l[0] > detail::zero<T>()) && (l[1] > detail::zero<T>()) && (l[2] > detail::zero<T>());
        if (!ok) {
            out.scale = Vector<T,3>{ l[0], l[1], l[2] };
            out.rotation = Quaternion<T>::Identity();
            return out;
        }

        // Normalized columns (may include sign of original scales)
        Vector<T,3> u[3] = { c[0] / l[0], c[1] / l[1], c[2] / l[2] };
=======
        const T zero = detail::zero<T>();
        const T one = detail::one<T>();

        Matrix<T, 4, 4> local = matrix;

        // Normalise the matrix so that w = 1.
        if (utils::nearly_equal(local[3][3], zero))
        {
            return Transform<T>::Identity();
        }

        if (!utils::nearly_equal(local[3][3], one))
        {
            const T inv_w = one / local[3][3];
            for (std::size_t r = 0; r < 4; ++r)
            {
                for (std::size_t c = 0; c < 4; ++c)
                {
                    local[r][c] *= inv_w;
                }
            }
        }

        // Clear perspective terms – they cannot be represented by Transform.
        if (!utils::nearly_equal(local[3][0], zero) || !utils::nearly_equal(local[3][1], zero)
            || !utils::nearly_equal(local[3][2], zero))
        {
            local[3][0] = zero;
            local[3][1] = zero;
            local[3][2] = zero;
            local[3][3] = one;
        }

        Transform<T> result;
        result.translation = Vector<T, 3>{local[0][3], local[1][3], local[2][3]};
        local[0][3] = zero;
        local[1][3] = zero;
        local[2][3] = zero;

        Vector<T, 3> row[3] = {
            Vector<T, 3>{local[0][0], local[0][1], local[0][2]},
            Vector<T, 3>{local[1][0], local[1][1], local[1][2]},
            Vector<T, 3>{local[2][0], local[2][1], local[2][2]},
        };

        bool valid_basis = true;

        result.scale[0] = length(row[0]);
        if (utils::nearly_equal(result.scale[0], zero))
        {
            valid_basis = false;
            row[0] = Vector<T, 3>{one, zero, zero};
        }
        else
        {
            row[0] /= result.scale[0];
        }

        // Compute shear XY and orthogonalise row 1 against row 0.
        T shear_xy = dot(row[0], row[1]);
        row[1] -= shear_xy * row[0];

        result.scale[1] = length(row[1]);
        if (utils::nearly_equal(result.scale[1], zero))
        {
            valid_basis = false;
            row[1] = Vector<T, 3>{zero, one, zero};
        }
        else
        {
            row[1] /= result.scale[1];
        }

        // Compute shear XZ and orthogonalise row 2 against row 0.
        T shear_xz = dot(row[0], row[2]);
        row[2] -= shear_xz * row[0];

        // Compute shear YZ and orthogonalise row 2 against row 1.
        T shear_yz = dot(row[1], row[2]);
        row[2] -= shear_yz * row[1];

        result.scale[2] = length(row[2]);
        if (utils::nearly_equal(result.scale[2], zero))
        {
            valid_basis = false;
            row[2] = Vector<T, 3>{zero, zero, one};
        }
        else
        {
            row[2] /= result.scale[2];
        }

        if (valid_basis)
        {
            const Vector<T, 3> pdum3 = cross(row[1], row[2]);
            if (dot(row[0], pdum3) < zero)
            {
                for (std::size_t i = 0; i < 3; ++i)
                {
                    result.scale[i] = -result.scale[i];
                    row[i] = -row[i];
                }
            }

            Matrix<T, 3, 3> rotation_matrix{};
            for (std::size_t r = 0; r < 3; ++r)
            {
                rotation_matrix[r][0] = row[r][0];
                rotation_matrix[r][1] = row[r][1];
                rotation_matrix[r][2] = row[r][2];
            }
>>>>>>> 0fda58e8

        // Build rotation matrix with current handedness
        Matrix<T,3,3> R;
        for (std::size_t j=0; j<3; ++j) {
            R[0][j] = u[j][0];
            R[1][j] = u[j][1];
            R[2][j] = u[j][2];
        }

        // Fix handedness deterministically by flipping the largest column if needed
        const T detR =
            R[0][0]*(R[1][1]*R[2][2] - R[1][2]*R[2][1]) -
            R[0][1]*(R[1][0]*R[2][2] - R[1][2]*R[2][0]) +
            R[0][2]*(R[1][0]*R[2][1] - R[1][1]*R[2][0]);

        if (detR < detail::zero<T>()) {
            // choose column with largest length to flip
            std::size_t k = 0;
            if (l[1] > l[k]) k = 1;
            if (l[2] > l[k]) k = 2;

            // flip that column in R and put the minus into the corresponding scale
            u[k] = -u[k];
            l[k] = -l[k];

            // rebuild R
            for (std::size_t j=0; j<3; ++j) {
                R[0][j] = u[j][0];
                R[1][j] = u[j][1];
                R[2][j] = u[j][2];
            }
        }

        out.scale = Vector<T,3>{ l[0], l[1], l[2] };
        out.rotation = normalize(utils::to_quaternion(R));
        return out;
    }

    template <typename T>
    ENGINE_MATH_INLINE Vector<T, 3> transform_vector(const Transform<T>& transform, const Vector<T, 3>& vector) noexcept
    {
        Vector<T, 3> scaled{
            vector[0] * transform.scale[0],
            vector[1] * transform.scale[1],
            vector[2] * transform.scale[2],
        };

        const Quaternion<T> normalized = normalize(transform.rotation);
        const Quaternion<T> pure(detail::zero<T>(), scaled);
        const Quaternion<T> rotated = normalized * pure * conjugate(normalized);

        return Vector<T, 3>{rotated.x, rotated.y, rotated.z};
    }

    template <typename T>
    ENGINE_MATH_INLINE Vector<T, 3> transform_point(const Transform<T>& transform, const Vector<T, 3>& point) noexcept
    {
        const Vector<T, 3> rotated = transform_vector(transform, point);
        return rotated + transform.translation;
    }

    template <typename T>
    ENGINE_MATH_INLINE Transform<T> combine(const Transform<T>& parent, const Transform<T>& child) noexcept
    {
        const Matrix<T, 4, 4> combined = to_matrix(parent) * to_matrix(child);
        return from_matrix(combined);
    }

    template <typename T>
    ENGINE_MATH_INLINE Transform<T> inverse(const Transform<T>& transform) noexcept
    {
        const auto M_inv = try_inverse(cast<double>(to_matrix(transform)));   // your reliable 4×4 inverse
        assert(M_inv.has_value() && "Transform::inverse: singular matrix");
        return from_matrix(cast<float>(M_inv.value()));
    }

    template <typename T>
    ENGINE_MATH_INLINE Vector<T, 4> to_angle_axis(const Transform<T>& transform) noexcept
    {
        return to_angle_axis(transform.rotation);
    }

    template <typename T>
    ENGINE_MATH_INLINE Vector<T, 3> to_cayley_parameters(const Transform<T>& transform) noexcept
    {
        return to_cayley_parameters(transform.rotation);
    }

    template <typename T>
    ENGINE_MATH_INLINE Transform<T> from_angle_axis(const Vector<T, 4>& angle_axis, const Vector<T, 3>& scale,
                                                    const Vector<T, 3>& translation) noexcept
    {
        return Transform<T>{scale, from_angle_axis(angle_axis), translation};
    }

    template <typename T>
    ENGINE_MATH_INLINE Transform<T> from_cayley_parameters(const Vector<T, 3>& cayley, const Vector<T, 3>& scale,
                                                           const Vector<T, 3>& translation) noexcept
    {
        return Transform<T>{scale, from_cayley_parameters(cayley), translation};
    }
} // namespace engine::math<|MERGE_RESOLUTION|>--- conflicted
+++ resolved
@@ -56,181 +56,95 @@
     template <typename T>
     ENGINE_MATH_INLINE Transform<T> from_matrix(const Matrix<T, 4, 4>& matrix) noexcept
     {
-<<<<<<< HEAD
-        Transform<T> out;
-
-        // Translation
-        out.translation = Vector<T,3>{ matrix[0][3], matrix[1][3], matrix[2][3] };
-
-        // Extract columns (linear block)
-        Vector<T,3> c[3] = {
-            { matrix[0][0], matrix[1][0], matrix[2][0] },
-            { matrix[0][1], matrix[1][1], matrix[2][1] },
-            { matrix[0][2], matrix[1][2], matrix[2][2] },
-        };
-
-        // Lengths (unsigned scales)
-        T l[3] = { length(c[0]), length(c[1]), length(c[2]) };
-
-        // Handle degenerate
-        bool ok = (l[0] > detail::zero<T>()) && (l[1] > detail::zero<T>()) && (l[2] > detail::zero<T>());
-        if (!ok) {
-            out.scale = Vector<T,3>{ l[0], l[1], l[2] };
-            out.rotation = Quaternion<T>::Identity();
-            return out;
-        }
-
-        // Normalized columns (may include sign of original scales)
-        Vector<T,3> u[3] = { c[0] / l[0], c[1] / l[1], c[2] / l[2] };
-=======
         const T zero = detail::zero<T>();
         const T one = detail::one<T>();
 
         Matrix<T, 4, 4> local = matrix;
 
-        // Normalise the matrix so that w = 1.
+        // Normalize so local[3][3] == 1 (affine w)
         if (utils::nearly_equal(local[3][3], zero))
-        {
             return Transform<T>::Identity();
-        }
 
         if (!utils::nearly_equal(local[3][3], one))
         {
             const T inv_w = one / local[3][3];
             for (std::size_t r = 0; r < 4; ++r)
-            {
                 for (std::size_t c = 0; c < 4; ++c)
-                {
                     local[r][c] *= inv_w;
-                }
-            }
-        }
-
-        // Clear perspective terms – they cannot be represented by Transform.
-        if (!utils::nearly_equal(local[3][0], zero) || !utils::nearly_equal(local[3][1], zero)
-            || !utils::nearly_equal(local[3][2], zero))
-        {
-            local[3][0] = zero;
-            local[3][1] = zero;
-            local[3][2] = zero;
+        }
+
+        // Clear perspective (cannot represent)
+        if (!utils::nearly_equal(local[3][0], zero) ||
+            !utils::nearly_equal(local[3][1], zero) ||
+            !utils::nearly_equal(local[3][2], zero))
+        {
+            local[3][0] = local[3][1] = local[3][2] = zero;
             local[3][3] = one;
         }
 
         Transform<T> result;
+
+        // Translation is last column (rows 0..2)
         result.translation = Vector<T, 3>{local[0][3], local[1][3], local[2][3]};
-        local[0][3] = zero;
-        local[1][3] = zero;
-        local[2][3] = zero;
-
-        Vector<T, 3> row[3] = {
-            Vector<T, 3>{local[0][0], local[0][1], local[0][2]},
-            Vector<T, 3>{local[1][0], local[1][1], local[1][2]},
-            Vector<T, 3>{local[2][0], local[2][1], local[2][2]},
-        };
-
-        bool valid_basis = true;
-
-        result.scale[0] = length(row[0]);
-        if (utils::nearly_equal(result.scale[0], zero))
-        {
-            valid_basis = false;
-            row[0] = Vector<T, 3>{one, zero, zero};
+
+        // Extract the 3 column vectors (rotation * scale)
+        Vector<T, 3> axes[3];
+        bool valid = true;
+        for (std::size_t c = 0; c < 3; ++c)
+        {
+            Vector<T, 3> col{
+                local[0][c],
+                local[1][c],
+                local[2][c]
+            };
+            const T mag = length(col);
+            result.scale[c] = mag;
+            if (utils::nearly_equal(mag, zero))
+            {
+                axes[c] = Vector<T, 3>{
+                    (c == 0) ? one : zero,
+                    (c == 1) ? one : zero,
+                    (c == 2) ? one : zero
+                };
+                valid = false;
+            }
+            else
+            {
+                axes[c] = col / mag;
+            }
+        }
+
+        if (valid)
+        {
+            // Ensure right-handed orthonormal basis
+            const T det = dot(axes[0], cross(axes[1], axes[2]));
+            if (det < zero)
+            {
+                // Flip the axis with the largest magnitude to preserve relative scales
+                std::size_t idx = 0;
+                if (utils::abs(result.scale[1]) > utils::abs(result.scale[idx])) idx = 1;
+                if (utils::abs(result.scale[2]) > utils::abs(result.scale[idx])) idx = 2;
+                result.scale[idx] = -result.scale[idx];
+                axes[idx] = -axes[idx];
+            }
+
+            // Build 3x3 rotation matrix (rows r, columns c)
+            Matrix<T, 3, 3> rot{};
+            for (std::size_t r = 0; r < 3; ++r)
+            {
+                rot[r][0] = axes[0][r];
+                rot[r][1] = axes[1][r];
+                rot[r][2] = axes[2][r];
+            }
+            result.rotation = normalize(utils::to_quaternion(rot));
         }
         else
         {
-            row[0] /= result.scale[0];
-        }
-
-        // Compute shear XY and orthogonalise row 1 against row 0.
-        T shear_xy = dot(row[0], row[1]);
-        row[1] -= shear_xy * row[0];
-
-        result.scale[1] = length(row[1]);
-        if (utils::nearly_equal(result.scale[1], zero))
-        {
-            valid_basis = false;
-            row[1] = Vector<T, 3>{zero, one, zero};
-        }
-        else
-        {
-            row[1] /= result.scale[1];
-        }
-
-        // Compute shear XZ and orthogonalise row 2 against row 0.
-        T shear_xz = dot(row[0], row[2]);
-        row[2] -= shear_xz * row[0];
-
-        // Compute shear YZ and orthogonalise row 2 against row 1.
-        T shear_yz = dot(row[1], row[2]);
-        row[2] -= shear_yz * row[1];
-
-        result.scale[2] = length(row[2]);
-        if (utils::nearly_equal(result.scale[2], zero))
-        {
-            valid_basis = false;
-            row[2] = Vector<T, 3>{zero, zero, one};
-        }
-        else
-        {
-            row[2] /= result.scale[2];
-        }
-
-        if (valid_basis)
-        {
-            const Vector<T, 3> pdum3 = cross(row[1], row[2]);
-            if (dot(row[0], pdum3) < zero)
-            {
-                for (std::size_t i = 0; i < 3; ++i)
-                {
-                    result.scale[i] = -result.scale[i];
-                    row[i] = -row[i];
-                }
-            }
-
-            Matrix<T, 3, 3> rotation_matrix{};
-            for (std::size_t r = 0; r < 3; ++r)
-            {
-                rotation_matrix[r][0] = row[r][0];
-                rotation_matrix[r][1] = row[r][1];
-                rotation_matrix[r][2] = row[r][2];
-            }
->>>>>>> 0fda58e8
-
-        // Build rotation matrix with current handedness
-        Matrix<T,3,3> R;
-        for (std::size_t j=0; j<3; ++j) {
-            R[0][j] = u[j][0];
-            R[1][j] = u[j][1];
-            R[2][j] = u[j][2];
-        }
-
-        // Fix handedness deterministically by flipping the largest column if needed
-        const T detR =
-            R[0][0]*(R[1][1]*R[2][2] - R[1][2]*R[2][1]) -
-            R[0][1]*(R[1][0]*R[2][2] - R[1][2]*R[2][0]) +
-            R[0][2]*(R[1][0]*R[2][1] - R[1][1]*R[2][0]);
-
-        if (detR < detail::zero<T>()) {
-            // choose column with largest length to flip
-            std::size_t k = 0;
-            if (l[1] > l[k]) k = 1;
-            if (l[2] > l[k]) k = 2;
-
-            // flip that column in R and put the minus into the corresponding scale
-            u[k] = -u[k];
-            l[k] = -l[k];
-
-            // rebuild R
-            for (std::size_t j=0; j<3; ++j) {
-                R[0][j] = u[j][0];
-                R[1][j] = u[j][1];
-                R[2][j] = u[j][2];
-            }
-        }
-
-        out.scale = Vector<T,3>{ l[0], l[1], l[2] };
-        out.rotation = normalize(utils::to_quaternion(R));
-        return out;
+            // Degenerate case
+            result.rotation = Quaternion<T>::Identity();
+        }
+
+        return result;
     }
 
     template <typename T>
@@ -266,7 +180,7 @@
     template <typename T>
     ENGINE_MATH_INLINE Transform<T> inverse(const Transform<T>& transform) noexcept
     {
-        const auto M_inv = try_inverse(cast<double>(to_matrix(transform)));   // your reliable 4×4 inverse
+        const auto M_inv = try_inverse(cast<double>(to_matrix(transform))); // your reliable 4×4 inverse
         assert(M_inv.has_value() && "Transform::inverse: singular matrix");
         return from_matrix(cast<float>(M_inv.value()));
     }
