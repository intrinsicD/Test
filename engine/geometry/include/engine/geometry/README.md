# Geometry

<<<<<<< HEAD
## Purpose
- Engine source tree.
- Geometric primitives and operations.
- Public headers.

### Subdirectories
- `shapes/` – Shape-specific utilities.

### Files
- `api.hpp` – Header for API.
- `shapes.hpp` – Aggregate include for geometry shapes.

## TODO
- [ ] Extend the public headers as new APIs emerge.
- [ ] Document ownership and responsibilities for each subfolder.
- [ ] Add usage notes or examples for the listed files.
=======
This directory collects the C++ engine source tree, the geometry subsystem for meshes, primitives, and spatial algorithms, public headers defining the subsystem API.
The newly added `property_registry.hpp` header contains the type-erased registry that manages mesh and point-set attributes with optional-based discovery instead of throwing exceptions.
Future additions should place additional contributions to public headers defining the subsystem API here to keep related work easy to discover.
>>>>>>> b422ae2b
<|MERGE_RESOLUTION|>--- conflicted
+++ resolved
@@ -1,24 +1,5 @@
-# Geometry
+# engine/geometry/include/engine/geometry
 
-<<<<<<< HEAD
-## Purpose
-- Engine source tree.
-- Geometric primitives and operations.
-- Public headers.
-
-### Subdirectories
-- `shapes/` – Shape-specific utilities.
-
-### Files
-- `api.hpp` – Header for API.
-- `shapes.hpp` – Aggregate include for geometry shapes.
-
-## TODO
-- [ ] Extend the public headers as new APIs emerge.
-- [ ] Document ownership and responsibilities for each subfolder.
-- [ ] Add usage notes or examples for the listed files.
-=======
 This directory collects the C++ engine source tree, the geometry subsystem for meshes, primitives, and spatial algorithms, public headers defining the subsystem API.
 The newly added `property_registry.hpp` header contains the type-erased registry that manages mesh and point-set attributes with optional-based discovery instead of throwing exceptions.
-Future additions should place additional contributions to public headers defining the subsystem API here to keep related work easy to discover.
->>>>>>> b422ae2b
+Future additions should place additional contributions to public headers defining the subsystem API here to keep related work easy to discover.