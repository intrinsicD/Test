--- conflicted
+++ resolved
@@ -1,21 +1,5 @@
-# Tests
+# engine/geometry/tests
 
-<<<<<<< HEAD
-## Purpose
-- Engine source tree.
-- Geometric primitives and operations.
-- Automated test suites.
-
-### Files
-- `CMakeLists.txt` – CMake build configuration.
-- `test_module.cpp` – Implementation for Test Module.
-- `test_shapes.cpp` – Unit coverage for shape utilities.
-
-## TODO
-- [ ] Grow the automated coverage for this area.
-- [ ] Add usage notes or examples for the listed files.
-=======
 This directory collects the C++ engine source tree, the geometry subsystem for meshes, primitives, and spatial algorithms, automated tests validating this layer.
 It now includes coverage for the property registry to guarantee optional-based lookup semantics, default value propagation, and removal bookkeeping.
-Future additions should place additional contributions to automated tests validating this layer here to keep related work easy to discover.
->>>>>>> b422ae2b
+Future additions should place additional contributions to automated tests validating this layer here to keep related work easy to discover.