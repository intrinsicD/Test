# Test Engine Workspace

The `Test` repository hosts a modular real-time engine prototype that couples modern C++ modules with supporting Python
tooling. This README provides a concise map of the workspace and the commands required to configure, build, and test it.

## Repository Layout

| Path | Purpose |
| --- | --- |
| `docs/` | Design notes, API references, and validation utilities for written documentation. |
| `engine/` | C++ source code organised by subsystem (animation, rendering, physics, etc.). |
| `python/` | Python bindings and automation helpers that load the compiled engine modules. |
| `scripts/` | Developer tooling for local builds, CI entry points, and documentation checks. |
| `third_party/` | Vendored dependencies such as EnTT, Dear ImGui, spdlog, and GoogleTest. |
| `CMakeLists.txt` | Root CMake project that wires the modular subprojects together. |
| `CODING_STYLE.md` | Canonical formatting and style conventions for contributions. |

## Prerequisites

- **Compilers** – A C++20-capable toolchain (MSVC 19.3x, Clang 15+, or GCC 12+).
- **Build system** – CMake 3.26 or newer and Ninja or the generator of your choice.
- **Python** – Python 3.12+ with `pip` to execute utility scripts and Python-based tests.
- **Host libraries** – Platform-native SDKs/drivers for the rendering backends you plan to compile (Vulkan SDK,
  DirectX 12 Agility SDK, or system OpenGL drivers).
  - Linux builds that enable the GLFW backend require the X11 development headers. Install `libxrandr-dev`,
    `libxinerama-dev`, `libxcursor-dev`, and `libxi-dev` via your package manager before configuring CMake.

## Setup and Build

1. Configure a build directory with CMake.
2. Compile the default targets.

```bash
cmake -S . -B build -G Ninja
cmake --build build
```

Subsystems produce shared libraries named `engine_<subsystem>`; the runtime module aggregates them as
`engine_runtime`.

## Testing

- **C++ suites** – `ctest --test-dir build` executes the GoogleTest-based unit and integration tests shipped under
  `engine/tests/`.
- **Python bindings** – Activate your virtual environment and run `pytest` from the repository root to validate the
  loader located in `python/engine3g/loader.py`.
- **Documentation checks** – `python scripts/validate_docs.py` ensures Markdown links remain valid.

## Python Tooling Quickstart

Python helpers live under `python/` and expect the engine shared libraries to be discoverable. Set the
`ENGINE3G_LIBRARY_PATH` environment variable (colon-separated on POSIX, semicolon-separated on Windows) so the loader can
resolve `engine_runtime` and any `engine_<subsystem>` shared libraries you built locally.

```bash
python -m venv .venv
source .venv/bin/activate
pip install -r requirements.txt  # populated as the tooling matures
pytest
```

## Maintenance Guidelines

- Update or create Markdown pages alongside any behavioural change.
- Run the available unit tests and documentation validation script before submitting pull requests.
- Prefer data-oriented, modular designs that match the repository layout; see `docs/design/` for current proposals.

<<<<<<< HEAD
_Last updated: 2025-10-06_
=======
## TODO

- **Implement core subsystem features** – The animation, geometry, physics, and compute modules currently expose only
  their `module_name()` exports and lack rigging, simulation, or job infrastructure. Flesh these subsystems out so that
  the runtime can exercise real behaviour.【F:engine/animation/src/api.cpp†L1-L13】【F:engine/geometry/src/api.cpp†L1-L13】【F:engine/physics/src/api.cpp†L1-L13】【F:engine/compute/src/api.cpp†L1-L16】【F:engine/compute/cuda/src/api.cpp†L1-L22】
- **Replace stubbed window backends** – The GLFW and SDL window factories simply wrap the headless mock window. Wire
  them up to real platform APIs and swapchain creation so rendering can target on-screen surfaces.【F:engine/platform/src/windowing/glfw_window.cpp†L1-L12】【F:engine/platform/src/windowing/sdl_window.cpp†L1-L12】
- **Provide a concrete RenderResourceProvider** – Rendering passes depend on a resource provider interface, but no
  implementation exists to upload meshes, materials, or shaders to the GPU. Implement a platform-backed provider and
  connect it to the frame-graph execution path.【F:engine/rendering/include/engine/rendering/render_pass.hpp†L22-L61】【4045be†L1-L2】
- **Reconcile build and tooling documentation** – The README asks for CMake 3.26 and a `requirements.txt`, yet the build
  targets CMake 3.20 and no requirements file is checked in. Update the build scripts and documentation or add the missing
  dependency manifest.【F:README.md†L21-L57】【F:CMakeLists.txt†L1-L38】【0f1a77†L1-L2】【a43702†L1-L2】
- **Expand subsystem tests** – The animation and physics suites only assert the exported module name. Add behavioural
  coverage once real features land so regressions surface in CI.【F:engine/animation/tests/test_module.cpp†L1-L8】【F:engine/physics/tests/test_module.cpp†L1-L8】

_Last updated: 2025-10-08_
>>>>>>> a00f94b6
<|MERGE_RESOLUTION|>--- conflicted
+++ resolved
@@ -65,9 +65,6 @@
 - Run the available unit tests and documentation validation script before submitting pull requests.
 - Prefer data-oriented, modular designs that match the repository layout; see `docs/design/` for current proposals.
 
-<<<<<<< HEAD
-_Last updated: 2025-10-06_
-=======
 ## TODO
 
 - **Implement core subsystem features** – The animation, geometry, physics, and compute modules currently expose only
@@ -84,5 +81,4 @@
 - **Expand subsystem tests** – The animation and physics suites only assert the exported module name. Add behavioural
   coverage once real features land so regressions surface in CI.【F:engine/animation/tests/test_module.cpp†L1-L8】【F:engine/physics/tests/test_module.cpp†L1-L8】
 
-_Last updated: 2025-10-08_
->>>>>>> a00f94b6
+_Last updated: 2025-10-08_