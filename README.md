<<<<<<< HEAD
# Test

# 3G Rendering and Geometry Processing Engine

This repository hosts the scaffold for a highly modular rendering and geometry processing engine. The layout is organized to separate platform, runtime, rendering, geometry, and tooling concerns so that each subsystem can evolve independently.

## Directory Structure
```
.
├── docs/
├── engine/
│   ├── animation/
│   │   ├── include/
│   │   ├── src/
│   │   ├── deformation/
│   │   ├── rigging/
│   │   └── skinning/
│   ├── assets/
│   │   ├── include/
│   │   ├── src/
│   │   ├── samples/
│   │   └── shaders/
│   ├── math/
│   │   └── include/
│   ├── compute/
│   │   ├── include/
│   │   ├── src/
│   │   └── cuda/
│   │       ├── include/
│   │       └── src/
│   ├── core/
│   │   ├── include/
│   │   ├── src/
│   │   ├── application/
│   │   ├── configuration/
│   │   ├── diagnostics/
│   │   ├── ecs/
│   │   ├── memory/
│   │   ├── parallel/
│   │   ├── plugin/
│   │   └── runtime/
│   ├── geometry/
│   │   ├── include/
│   │   ├── src/
│   │   ├── csg/
│   │   ├── decimation/
│   │   ├── mesh/
│   │   ├── surfaces/
│   │   ├── topology/
│   │   ├── uv/
│   │   └── volumetric/
│   ├── io/
│   │   ├── include/
│   │   ├── src/
│   │   ├── cache/
│   │   ├── exporters/
│   │   └── importers/
│   ├── physics/
│   │   ├── include/
│   │   ├── src/
│   │   ├── collision/
│   │   └── dynamics/
│   ├── platform/
│   │   ├── include/
│   │   ├── src/
│   │   ├── filesystem/
│   │   ├── input/
│   │   └── windowing/
│   ├── rendering/
│   │   ├── include/
│   │   ├── src/
│   │   ├── backend/
│   │   │   ├── directx12/
│   │   │   ├── metal/
│   │   │   ├── opengl/
│   │   │   └── vulkan/
│   │   ├── lighting/
│   │   ├── materials/
│   │   │   ├── shaders/
│   │   │   └── textures/
│   │   ├── passes/
│   │   ├── pipeline/
│   │   ├── resources/
│   │   │   ├── buffers/
│   │   │   └── samplers/
│   │   └── visibility/
│   ├── runtime/
│   │   ├── include/
│   │   └── src/
│   ├── scene/
│   │   ├── include/
│   │   ├── src/
│   │   ├── components/
│   │   ├── graph/
│   │   ├── serialization/
│   │   └── systems/
│   ├── tests/
│   │   ├── integration/
│   │   ├── performance/
│   │   └── unit/
│   └── tools/
│       ├── editor/
│       ├── pipelines/
│       └── profiling/
└── scripts/
```

Each subsystem now contains `include/` and `src/` directories with a minimal API surface so the project can be built module-by-module via CMake while deeper feature folders remain placeholders for future implementation work.

## Building

```bash
cmake -S . -B build
cmake --build build
```

The root CMake configuration produces a shared library for every engine subsystem (animation, assets, compute, core, geometry, IO, math, physics, platform, rendering, scene, and the aggregate runtime). The math module is header-only and feeds both CPU code and the CUDA backend so a single set of primitives remains consistent across devices. The compute subsystem wraps the CUDA module so GPU-accelerated code can be consumed by rendering, geometry processing, or any other part of the engine without being constrained to the rendering backend hierarchy.

### Math Primitives

The `engine/math` module offers lightweight vector and matrix types designed to replace GLM and Eigen in both host and device code. The templates ship as header-only utilities, using `ENGINE_MATH_HD` annotations to compile cleanly with NVCC while remaining drop-in friendly for ordinary C++ translation units. Key features include:

* `math::vector<T, N>` with common aliases such as `math::vec3` and helpers like `dot`, `cross`, `length`, and `normalize`.
* `math::matrix<T, R, C>` with helpers for identity, transpose, translation, and scale construction, plus overloaded multiplication for vector and matrix products.
* Shared usage across CPU and CUDA targets—`engine_compute_cuda` links against `engine_math` and exposes functions that return math types, ensuring GPU kernels and host orchestration use the same data layout.

### Python Interoperability

Building shared libraries enables lightweight bindings that can be consumed from Python via the helper package shipped in `python/engine3g`. After compiling the project, point the helper at the build output directory and load modules dynamically:

```python
>>> from engine3g import load_runtime
>>> runtime = load_runtime()
Traceback (most recent call last):
    ...
RuntimeError: Unable to locate the shared library 'libengine_runtime.so'. Set ENGINE3G_LIBRARY_PATH or provide explicit search paths.
>>> import os, pathlib
>>> os.environ["ENGINE3G_LIBRARY_PATH"] = str(pathlib.Path("build").resolve())
>>> runtime = load_runtime()
>>> runtime.name()
'runtime'
>>> runtime.module_names()
['animation', 'assets', 'compute', 'compute.cuda', 'core', 'geometry', 'io', 'physics', 'platform', 'rendering', 'scene']
>>> modules = runtime.load_modules()
>>> modules['core'].resolved_name()
'core'
```

The loader searches directories listed in `ENGINE3G_LIBRARY_PATH`, the current working directory, and the `engine3g` package folder itself. You can also pass explicit paths to `load_runtime`, `load_module`, or `load_all_modules` if you prefer not to use environment variables.

### Coding Style

Refer to [`CODING_STYLE.md`](./CODING_STYLE.md) for detailed guidance when authoring C++ modules or Python utilities. Adhering to these conventions keeps the engine consistent across languages and simplifies code review.
=======
# Project Overview

## Purpose
- Root of the engine workspace.

### Subdirectories
- `.git/` – .git resources.
- `.idea/` – .idea resources.
- `docs/` – Project documentation hub.
- `engine/` – Engine source tree.
- `python/` – Python bindings and tools.
- `scripts/` – Automation scripts.
- `third_party/` – External dependencies.

### Files
- `CMakeLists.txt` – CMake build configuration.
- `CODING_STYLE.md` – Project coding style guide.

## TODO
- [ ] Keep this overview up to date with new additions.
- [ ] Document ownership and responsibilities for each subfolder.
- [ ] Add usage notes or examples for the listed files.
>>>>>>> f2afa28a
<|MERGE_RESOLUTION|>--- conflicted
+++ resolved
@@ -1,158 +1,3 @@
-<<<<<<< HEAD
-# Test
-
-# 3G Rendering and Geometry Processing Engine
-
-This repository hosts the scaffold for a highly modular rendering and geometry processing engine. The layout is organized to separate platform, runtime, rendering, geometry, and tooling concerns so that each subsystem can evolve independently.
-
-## Directory Structure
-```
-.
-├── docs/
-├── engine/
-│   ├── animation/
-│   │   ├── include/
-│   │   ├── src/
-│   │   ├── deformation/
-│   │   ├── rigging/
-│   │   └── skinning/
-│   ├── assets/
-│   │   ├── include/
-│   │   ├── src/
-│   │   ├── samples/
-│   │   └── shaders/
-│   ├── math/
-│   │   └── include/
-│   ├── compute/
-│   │   ├── include/
-│   │   ├── src/
-│   │   └── cuda/
-│   │       ├── include/
-│   │       └── src/
-│   ├── core/
-│   │   ├── include/
-│   │   ├── src/
-│   │   ├── application/
-│   │   ├── configuration/
-│   │   ├── diagnostics/
-│   │   ├── ecs/
-│   │   ├── memory/
-│   │   ├── parallel/
-│   │   ├── plugin/
-│   │   └── runtime/
-│   ├── geometry/
-│   │   ├── include/
-│   │   ├── src/
-│   │   ├── csg/
-│   │   ├── decimation/
-│   │   ├── mesh/
-│   │   ├── surfaces/
-│   │   ├── topology/
-│   │   ├── uv/
-│   │   └── volumetric/
-│   ├── io/
-│   │   ├── include/
-│   │   ├── src/
-│   │   ├── cache/
-│   │   ├── exporters/
-│   │   └── importers/
-│   ├── physics/
-│   │   ├── include/
-│   │   ├── src/
-│   │   ├── collision/
-│   │   └── dynamics/
-│   ├── platform/
-│   │   ├── include/
-│   │   ├── src/
-│   │   ├── filesystem/
-│   │   ├── input/
-│   │   └── windowing/
-│   ├── rendering/
-│   │   ├── include/
-│   │   ├── src/
-│   │   ├── backend/
-│   │   │   ├── directx12/
-│   │   │   ├── metal/
-│   │   │   ├── opengl/
-│   │   │   └── vulkan/
-│   │   ├── lighting/
-│   │   ├── materials/
-│   │   │   ├── shaders/
-│   │   │   └── textures/
-│   │   ├── passes/
-│   │   ├── pipeline/
-│   │   ├── resources/
-│   │   │   ├── buffers/
-│   │   │   └── samplers/
-│   │   └── visibility/
-│   ├── runtime/
-│   │   ├── include/
-│   │   └── src/
-│   ├── scene/
-│   │   ├── include/
-│   │   ├── src/
-│   │   ├── components/
-│   │   ├── graph/
-│   │   ├── serialization/
-│   │   └── systems/
-│   ├── tests/
-│   │   ├── integration/
-│   │   ├── performance/
-│   │   └── unit/
-│   └── tools/
-│       ├── editor/
-│       ├── pipelines/
-│       └── profiling/
-└── scripts/
-```
-
-Each subsystem now contains `include/` and `src/` directories with a minimal API surface so the project can be built module-by-module via CMake while deeper feature folders remain placeholders for future implementation work.
-
-## Building
-
-```bash
-cmake -S . -B build
-cmake --build build
-```
-
-The root CMake configuration produces a shared library for every engine subsystem (animation, assets, compute, core, geometry, IO, math, physics, platform, rendering, scene, and the aggregate runtime). The math module is header-only and feeds both CPU code and the CUDA backend so a single set of primitives remains consistent across devices. The compute subsystem wraps the CUDA module so GPU-accelerated code can be consumed by rendering, geometry processing, or any other part of the engine without being constrained to the rendering backend hierarchy.
-
-### Math Primitives
-
-The `engine/math` module offers lightweight vector and matrix types designed to replace GLM and Eigen in both host and device code. The templates ship as header-only utilities, using `ENGINE_MATH_HD` annotations to compile cleanly with NVCC while remaining drop-in friendly for ordinary C++ translation units. Key features include:
-
-* `math::vector<T, N>` with common aliases such as `math::vec3` and helpers like `dot`, `cross`, `length`, and `normalize`.
-* `math::matrix<T, R, C>` with helpers for identity, transpose, translation, and scale construction, plus overloaded multiplication for vector and matrix products.
-* Shared usage across CPU and CUDA targets—`engine_compute_cuda` links against `engine_math` and exposes functions that return math types, ensuring GPU kernels and host orchestration use the same data layout.
-
-### Python Interoperability
-
-Building shared libraries enables lightweight bindings that can be consumed from Python via the helper package shipped in `python/engine3g`. After compiling the project, point the helper at the build output directory and load modules dynamically:
-
-```python
->>> from engine3g import load_runtime
->>> runtime = load_runtime()
-Traceback (most recent call last):
-    ...
-RuntimeError: Unable to locate the shared library 'libengine_runtime.so'. Set ENGINE3G_LIBRARY_PATH or provide explicit search paths.
->>> import os, pathlib
->>> os.environ["ENGINE3G_LIBRARY_PATH"] = str(pathlib.Path("build").resolve())
->>> runtime = load_runtime()
->>> runtime.name()
-'runtime'
->>> runtime.module_names()
-['animation', 'assets', 'compute', 'compute.cuda', 'core', 'geometry', 'io', 'physics', 'platform', 'rendering', 'scene']
->>> modules = runtime.load_modules()
->>> modules['core'].resolved_name()
-'core'
-```
-
-The loader searches directories listed in `ENGINE3G_LIBRARY_PATH`, the current working directory, and the `engine3g` package folder itself. You can also pass explicit paths to `load_runtime`, `load_module`, or `load_all_modules` if you prefer not to use environment variables.
-
-### Coding Style
-
-Refer to [`CODING_STYLE.md`](./CODING_STYLE.md) for detailed guidance when authoring C++ modules or Python utilities. Adhering to these conventions keeps the engine consistent across languages and simplifies code review.
-=======
 # Project Overview
 
 ## Purpose
@@ -174,5 +19,4 @@
 ## TODO
 - [ ] Keep this overview up to date with new additions.
 - [ ] Document ownership and responsibilities for each subfolder.
-- [ ] Add usage notes or examples for the listed files.
->>>>>>> f2afa28a
+- [ ] Add usage notes or examples for the listed files.