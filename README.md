<<<<<<< HEAD
# Test

=======
>>>>>>> 7820726a
# 3G Rendering and Geometry Processing Engine

This repository hosts the scaffold for a highly modular rendering and geometry processing engine. The layout is organized to separate platform, runtime, rendering, geometry, and tooling concerns so that each subsystem can evolve independently.

## Directory Structure
```
.
├── docs/
├── engine/
│   ├── animation/
│   │   ├── include/
│   │   ├── src/
│   │   ├── deformation/
│   │   ├── rigging/
│   │   └── skinning/
│   ├── assets/
│   │   ├── include/
│   │   ├── src/
│   │   ├── samples/
│   │   └── shaders/
│   ├── compute/
│   │   ├── include/
│   │   ├── src/
│   │   └── cuda/
│   │       ├── include/
│   │       └── src/
│   ├── core/
│   │   ├── include/
│   │   ├── src/
│   │   ├── application/
│   │   ├── configuration/
│   │   ├── diagnostics/
│   │   ├── ecs/
│   │   ├── memory/
│   │   ├── parallel/
│   │   ├── plugin/
│   │   └── runtime/
│   ├── geometry/
│   │   ├── include/
│   │   ├── src/
│   │   ├── csg/
│   │   ├── decimation/
│   │   ├── mesh/
│   │   ├── surfaces/
│   │   ├── topology/
│   │   ├── uv/
│   │   └── volumetric/
│   ├── io/
│   │   ├── include/
│   │   ├── src/
│   │   ├── cache/
│   │   ├── exporters/
│   │   └── importers/
│   ├── physics/
│   │   ├── include/
│   │   ├── src/
│   │   ├── collision/
│   │   └── dynamics/
│   ├── platform/
│   │   ├── include/
│   │   ├── src/
│   │   ├── filesystem/
│   │   ├── input/
│   │   └── windowing/
│   ├── rendering/
│   │   ├── include/
│   │   ├── src/
│   │   ├── backend/
│   │   │   ├── directx12/
│   │   │   ├── metal/
│   │   │   ├── opengl/
│   │   │   └── vulkan/
│   │   ├── lighting/
│   │   ├── materials/
│   │   │   ├── shaders/
│   │   │   └── textures/
│   │   ├── passes/
│   │   ├── pipeline/
│   │   ├── resources/
│   │   │   ├── buffers/
│   │   │   └── samplers/
│   │   └── visibility/
<<<<<<< HEAD
│   ├── runtime/
│   │   ├── include/
│   │   └── src/
=======
>>>>>>> 7820726a
│   ├── scene/
│   │   ├── include/
│   │   ├── src/
│   │   ├── components/
│   │   ├── graph/
│   │   ├── serialization/
│   │   └── systems/
│   ├── tests/
│   │   ├── integration/
│   │   ├── performance/
│   │   └── unit/
│   └── tools/
│       ├── editor/
│       ├── pipelines/
│       └── profiling/
└── scripts/
```

Each subsystem now contains `include/` and `src/` directories with a minimal API surface so the project can be built module-by-module via CMake while deeper feature folders remain placeholders for future implementation work.

## Building

```bash
cmake -S . -B build
cmake --build build
```

<<<<<<< HEAD
The root CMake configuration produces a shared library for every engine subsystem (animation, assets, compute, core, geometry, IO, physics, platform, rendering, scene, and the aggregate runtime). The compute subsystem wraps the CUDA module so GPU-accelerated code can be consumed by rendering, geometry processing, or any other part of the engine without being constrained to the rendering backend hierarchy.

### Python Interoperability

Building shared libraries enables lightweight bindings that can be consumed from Python via the helper package shipped in `python/engine3g`. After compiling the project, point the helper at the build output directory and load modules dynamically:

```python
>>> from engine3g import load_runtime
>>> runtime = load_runtime()
Traceback (most recent call last):
    ...
RuntimeError: Unable to locate the shared library 'libengine_runtime.so'. Set ENGINE3G_LIBRARY_PATH or provide explicit search paths.
>>> import os, pathlib
>>> os.environ["ENGINE3G_LIBRARY_PATH"] = str(pathlib.Path("build").resolve())
>>> runtime = load_runtime()
>>> runtime.name()
'runtime'
>>> runtime.module_names()
['animation', 'assets', 'compute', 'compute.cuda', 'core', 'geometry', 'io', 'physics', 'platform', 'rendering', 'scene']
>>> modules = runtime.load_modules()
>>> modules['core'].resolved_name()
'core'
```

The loader searches directories listed in `ENGINE3G_LIBRARY_PATH`, the current working directory, and the `engine3g` package folder itself. You can also pass explicit paths to `load_runtime`, `load_module`, or `load_all_modules` if you prefer not to use environment variables.

### Coding Style

Refer to [`CODING_STYLE.md`](./CODING_STYLE.md) for detailed guidance when authoring C++ modules or Python utilities. Adhering to these conventions keeps the engine consistent across languages and simplifies code review.
=======
The root CMake configuration produces a static library for every engine subsystem (animation, assets, compute, core, geometry, IO, physics, platform, rendering, and scene). The compute subsystem wraps the CUDA module so GPU-accelerated code can be consumed by rendering, geometry processing, or any other part of the engine without being constrained to the rendering backend hierarchy.
>>>>>>> 7820726a
<|MERGE_RESOLUTION|>--- conflicted
+++ resolved
@@ -1,8 +1,5 @@
-<<<<<<< HEAD
-# Test
 
-=======
->>>>>>> 7820726a
+
 # 3G Rendering and Geometry Processing Engine
 
 This repository hosts the scaffold for a highly modular rendering and geometry processing engine. The layout is organized to separate platform, runtime, rendering, geometry, and tooling concerns so that each subsystem can evolve independently.
@@ -85,12 +82,9 @@
 │   │   │   ├── buffers/
 │   │   │   └── samplers/
 │   │   └── visibility/
-<<<<<<< HEAD
 │   ├── runtime/
 │   │   ├── include/
 │   │   └── src/
-=======
->>>>>>> 7820726a
 │   ├── scene/
 │   │   ├── include/
 │   │   ├── src/
@@ -118,7 +112,6 @@
 cmake --build build
 ```
 
-<<<<<<< HEAD
 The root CMake configuration produces a shared library for every engine subsystem (animation, assets, compute, core, geometry, IO, physics, platform, rendering, scene, and the aggregate runtime). The compute subsystem wraps the CUDA module so GPU-accelerated code can be consumed by rendering, geometry processing, or any other part of the engine without being constrained to the rendering backend hierarchy.
 
 ### Python Interoperability
@@ -147,7 +140,4 @@
 
 ### Coding Style
 
-Refer to [`CODING_STYLE.md`](./CODING_STYLE.md) for detailed guidance when authoring C++ modules or Python utilities. Adhering to these conventions keeps the engine consistent across languages and simplifies code review.
-=======
-The root CMake configuration produces a static library for every engine subsystem (animation, assets, compute, core, geometry, IO, physics, platform, rendering, and scene). The compute subsystem wraps the CUDA module so GPU-accelerated code can be consumed by rendering, geometry processing, or any other part of the engine without being constrained to the rendering backend hierarchy.
->>>>>>> 7820726a
+Refer to [`CODING_STYLE.md`](./CODING_STYLE.md) for detailed guidance when authoring C++ modules or Python utilities. Adhering to these conventions keeps the engine consistent across languages and simplifies code review.